{
  "name": "@beaker/core",
  "version": "3.0.2",
  "description": "Beaker browser's core software",
  "main": "index.js",
  "scripts": {
    "lint": "eslint . --ignore-pattern 'node_modules/*' --fix",
    "test": "ava ./*-test.js -s -T15000"
  },
  "pre-commit": [
    "lint"
  ],
  "repository": {
    "type": "git",
    "url": "git+https://github.com/beakerbrowser/beaker-core.git"
  },
  "keywords": [
    "beaker",
    "dat"
  ],
  "author": "Paul Frazee <pfrazee@gmail.com>",
  "license": "MIT",
  "bugs": {
    "url": "https://github.com/beakerbrowser/beaker-core/issues"
  },
  "homepage": "https://github.com/beakerbrowser/beaker-core#readme",
  "dependencies": {
    "@beaker/dat-ephemeral-ext-msg": "^1.0.2",
    "@beaker/dat-session-data-ext-msg": "^1.1.0",
    "@beaker/datignore": "^1.0.0",
    "anymatch": "^2.0.0",
    "await-lock": "^1.2.1",
    "beaker-error-constants": "^1.4.0",
    "binary-extensions": "^1.13.1",
    "bytes": "^3.0.0",
    "circular-append-file": "^1.0.1",
    "concat-stream": "^1.6.2",
    "dat-dns": "^3.2.1",
    "dat-encoding": "^5.0.1",
    "datland-swarm-defaults": "^1.0.2",
    "diff": "^3.5.0",
<<<<<<< HEAD
    "diff-file-tree": "^2.2.0",
    "discovery-swarm": "^6.0.1",
=======
    "diff-file-tree": "^2.3.2",
    "discovery-swarm": "^6.1.0",
>>>>>>> fbe9e3f1
    "emit-stream": "^0.1.2",
    "fs-jetpack": "^1.3.1",
    "function-queue": "0.0.12",
    "hypercore-protocol": "^6.12.0",
    "hyperdrive": "^9.16.0",
    "hyperdrive-network-speed": "^2.1.0",
    "hyperdrive-to-zip-stream": "^2.1.1",
    "identify-filetype": "^1.0.0",
    "into-stream": "^3.1.0",
    "lodash.debounce": "^4.0.8",
    "lodash.get": "^4.4.2",
    "lodash.isequal": "^4.5.0",
    "lodash.pick": "^4.4.0",
    "lodash.throttle": "^4.1.1",
    "mime": "^1.4.0",
    "mkdirp": "^0.5.1",
    "moment": "^2.24.0",
    "ms": "^2.1.2",
    "normalize-url": "^3.3.0",
    "once": "^1.4.0",
    "os-locale": "^3.1.0",
    "parse-dat-url": "^3.0.3",
    "pauls-dat-api": "^8.1.0",
    "pify": "^3.0.0",
    "pump": "^3.0.0",
    "random-access-file": "^2.0.1",
    "random-access-indexed-file": "^2.0.0",
    "range-parser": "^1.2.1",
    "scoped-fs": "^1.4.1",
    "semver": "^5.7.1",
    "slugify": "^1.4.0",
    "sodium-signatures": "^2.1.1",
    "split2": "^2.2.0",
    "sqlite3": "^4.1.1",
    "stream-throttle": "^0.1.3",
    "supports-sparse-files": "^1.0.2",
    "textextensions": "^2.6.0",
    "through2": "^2.0.5",
    "utp-native": "^2.1.7"
  },
  "devDependencies": {
    "eslint": "^4.19.1",
    "pre-commit": "^1.2.2"
  }
}<|MERGE_RESOLUTION|>--- conflicted
+++ resolved
@@ -39,13 +39,8 @@
     "dat-encoding": "^5.0.1",
     "datland-swarm-defaults": "^1.0.2",
     "diff": "^3.5.0",
-<<<<<<< HEAD
-    "diff-file-tree": "^2.2.0",
-    "discovery-swarm": "^6.0.1",
-=======
     "diff-file-tree": "^2.3.2",
     "discovery-swarm": "^6.1.0",
->>>>>>> fbe9e3f1
     "emit-stream": "^0.1.2",
     "fs-jetpack": "^1.3.1",
     "function-queue": "0.0.12",
